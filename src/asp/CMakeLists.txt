--- conflicted
+++ resolved
@@ -3,18 +3,13 @@
 
 include(Utilities) # Contains functions
 
-<<<<<<< HEAD
-# Trying to fix threads with nvhpc
-=======
 # trying to fix Threads for NVHPC
->>>>>>> c4085838
 set(CMAKE_THREAD_LIBS_INIT "-lpthread")
 set(CMAKE_HAVE_THREADS_LIBRARY 1)
 set(CMAKE_USE_WIN32_THREADS_INIT 0)
 set(CMAKE_USE_PTHREADS_INIT 1)
 set(THREADS_PREFER_PTHREAD_FLAG ON)
 
-<<<<<<< HEAD
 # Trying to fix openmp with nvhpc
 set(OpenMP_C_FLAGS "-fopenmp")
 set(OpenMP_C_LIB_NAMES "gomp;pthread")
@@ -23,8 +18,6 @@
 set(OpenMP_CXX_FLAGS "-fopenmp")
 set(OpenMP_CXX_LIB_NAMES "gomp;pthread")
 
-=======
->>>>>>> c4085838
 # Configuration options
 
 # Directory paths
